# Rust
/target/
**/*.rs.bk
Cargo.lock

# Node.js
node_modules/
<<<<<<< HEAD
.context/
out/
*.bin
*.json
=======
npm-debug.log*
yarn-debug.log*
yarn-error.log*
pnpm-debug.log*
lerna-debug.log*

# Solana
test-ledger/
*.so
*.dylib
*.dll

# Keypairs (keep examples but ignore actual keys)
*-keypair.json
!*-keypair.json.example

# Logs
*.log
logs/

# OS
.DS_Store
Thumbs.db

# IDE
.vscode/
.idea/
*.swp
*.swo

# Docker
.docker/

# Temporary files
*.tmp
*.temp

# SP1 outputs
**/out/
**/out/*.json
**/out/*.bin
**/guest/target/
**/host/target/

# Test artifacts
**/test_complete_flow_rust/target/

# Context
.context/
>>>>>>> 7db43e0c
<|MERGE_RESOLUTION|>--- conflicted
+++ resolved
@@ -5,12 +5,6 @@
 
 # Node.js
 node_modules/
-<<<<<<< HEAD
-.context/
-out/
-*.bin
-*.json
-=======
 npm-debug.log*
 yarn-debug.log*
 yarn-error.log*
@@ -59,5 +53,4 @@
 **/test_complete_flow_rust/target/
 
 # Context
-.context/
->>>>>>> 7db43e0c
+.context/