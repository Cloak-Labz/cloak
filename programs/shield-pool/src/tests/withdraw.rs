--- conflicted
+++ resolved
@@ -148,130 +148,7 @@
             },
         ),
         (
-<<<<<<< HEAD
-            solana_sdk::system_program::id(),
-            Account {
-                lamports: 0,
-                data: vec![],
-                owner: solana_sdk::system_program::id(),
-                executable: true,
-                rent_epoch: 0,
-            },
-        ),
-    ];
-
-    println!("After accounts");
-
-    // Execute deposit
-    let deposit_result = mollusk.process_and_validate_instruction(
-        &deposit_instruction,
-        &accounts,
-        &[Check::success()],
-    );
-
-    println!("After deposit processing and validation");
-
-    assert!(
-        deposit_result.program_result.is_ok(),
-        "Deposit should succeed"
-    );
-    accounts = deposit_result.resulting_accounts; // Update accounts with deposit results
-
-    println!("✅ Step 1: Deposit completed");
-
-    // === STEP 2: Admin Push Root ===
-    let admin_instruction_data = [
-        vec![1], // AdminPushRoot discriminant
-        merkle_root.to_vec(),
-    ]
-    .concat();
-
-    let admin_instruction = Instruction::new_with_bytes(
-        program_id,
-        &admin_instruction_data,
-        vec![
-            AccountMeta::new(admin, true),           // admin signer
-            AccountMeta::new(roots_ring_pda, false), // writable
-        ],
-    );
-
-    // Add admin account
-    accounts.push((
-        admin,
-        Account {
-            lamports: mollusk.sysvars.rent.minimum_balance(0),
-            data: vec![],
-            owner: solana_sdk::system_program::id(),
-            executable: false,
-            rent_epoch: 0,
-        },
-    ));
-
-    let admin_result = mollusk.process_and_validate_instruction(
-        &admin_instruction,
-        &accounts,
-        &[Check::success()],
-    );
-
-    assert!(
-        admin_result.program_result.is_ok(),
-        "Admin push root should succeed"
-    );
-    accounts = admin_result.resulting_accounts;
-
-    println!("✅ Step 2: Admin pushed Merkle root");
-
-    // === STEP 3: Withdraw (will fail at SP1 verification) ===
-    let fee_bps = 60u16;
-    let fee_amount = (withdraw_amount * fee_bps as u64) / FEE_BASIS_POINTS_DENOMINATOR;
-    let recipient_amount = withdraw_amount - fee_amount;
-
-    let mut outputs_hash_data = Vec::new();
-    outputs_hash_data.extend_from_slice(recipient.as_ref());
-    outputs_hash_data.extend_from_slice(&recipient_amount.to_le_bytes());
-
-    // Use blake3 crate for testing
-    let outputs_hash = blake3::hash(&outputs_hash_data);
-    let outputs_hash_bytes: [u8; 32] = *outputs_hash.as_bytes();
-
-    let sp1_proof = [0xAAu8; SP1_PROOF_SIZE];
-    let sp1_public_inputs = [0xBBu8; SP1_PUBLIC_INPUTS_SIZE];
-
-    let withdraw_instruction_data = [
-        vec![2], // Withdraw discriminant
-        sp1_proof.to_vec(),
-        sp1_public_inputs.to_vec(),
-        merkle_root.to_vec(),
-        nullifier.to_vec(),
-        withdraw_amount.to_le_bytes().to_vec(),
-        fee_bps.to_le_bytes().to_vec(),
-        outputs_hash_bytes.to_vec(),
-        vec![1u8], // num_outputs
-        recipient.to_bytes().to_vec(),
-        recipient_amount.to_le_bytes().to_vec(),
-    ]
-    .concat();
-
-    let withdraw_instruction = Instruction::new_with_bytes(
-        program_id,
-        &withdraw_instruction_data,
-        vec![
-            AccountMeta::new(pool_pda, false),
-            AccountMeta::new(treasury_pda, false),
-            AccountMeta::new_readonly(roots_ring_pda, false),
-            AccountMeta::new(nullifier_shard_pda, false),
-            AccountMeta::new(recipient, false),
-            AccountMeta::new_readonly(solana_sdk::system_program::id(), false),
-        ],
-    );
-
-    // Add remaining accounts
-    accounts.extend(vec![
-        (
-            treasury_pda,
-=======
             nullifier_shard_pda,
->>>>>>> 7db43e0c
             Account {
                 lamports: mollusk.sysvars.rent.minimum_balance(0),
                 data: vec![],
