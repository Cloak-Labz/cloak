use crate::error::ShieldPoolError;
use pinocchio::{account_info::AccountInfo, msg, ProgramResult};
use pinocchio_system::instructions::Transfer;

<<<<<<< HEAD
pub fn process_deposit_instruction(accounts: &[AccountInfo], data: &[u8]) -> ProgramResult {
    let [user, pool_info, _roots_ring_info, _system_program] = accounts else {
        return Err(ShieldPoolError::MissingAccounts.into());
    };

    unsafe {
        // Parse instruction data: amount (8 bytes) + leaf_commit (32 bytes) + enc_output_len (2 bytes) + enc_output (variable)
        let amount = *((data.as_ptr()).add(0) as *const u64);
        let leaf_commit = *((data.as_ptr()).add(8) as *const [u8; 32]);

        // Transfer lamports from user to pool
        *user.borrow_mut_lamports_unchecked() -= amount;
        *pool_info.borrow_mut_lamports_unchecked() += amount;

        // Log the deposit commitment for indexer
        let commit_hex = hex::encode(leaf_commit);
        msg!(&format!("deposit_commit:{}", commit_hex));
=======
#[inline(always)]
pub fn process_deposit_instruction(
    accounts: &[AccountInfo],
    instruction_data: &[u8],
) -> ProgramResult {
    // SAFETY: We validate array length before accessing
    let [user, pool, _, _] = unsafe { *(accounts.as_ptr() as *const [AccountInfo; 4]) };

    // Fast fail if data too short
    if instruction_data.len() < 40 {
        return Err(ShieldPoolError::InvalidInstructionData.into());
    }

    // SAFETY: We validated length above
    let amount = unsafe { *(instruction_data.as_ptr() as *const u64) };
    let commit_bytes = unsafe { *((instruction_data.as_ptr().add(8)) as *const [u8; 32]) };

    // Fast fail if user not signer or insufficient funds
    if !user.is_signer() || user.lamports() < amount {
        return Err(ShieldPoolError::BadAccounts.into());
    }

    // Direct transfer without validation
    Transfer {
        from: &user,
        to: &pool,
        lamports: amount,
>>>>>>> 71770260
    }
    .invoke()?;

    // Log info without string allocation
    msg!("deposit_amount:");
    msg!(&amount.to_string());
    msg!("deposit_commit:");
    msg!(&hex::encode(commit_bytes));

    Ok(())
}<|MERGE_RESOLUTION|>--- conflicted
+++ resolved
@@ -2,25 +2,6 @@
 use pinocchio::{account_info::AccountInfo, msg, ProgramResult};
 use pinocchio_system::instructions::Transfer;
 
-<<<<<<< HEAD
-pub fn process_deposit_instruction(accounts: &[AccountInfo], data: &[u8]) -> ProgramResult {
-    let [user, pool_info, _roots_ring_info, _system_program] = accounts else {
-        return Err(ShieldPoolError::MissingAccounts.into());
-    };
-
-    unsafe {
-        // Parse instruction data: amount (8 bytes) + leaf_commit (32 bytes) + enc_output_len (2 bytes) + enc_output (variable)
-        let amount = *((data.as_ptr()).add(0) as *const u64);
-        let leaf_commit = *((data.as_ptr()).add(8) as *const [u8; 32]);
-
-        // Transfer lamports from user to pool
-        *user.borrow_mut_lamports_unchecked() -= amount;
-        *pool_info.borrow_mut_lamports_unchecked() += amount;
-
-        // Log the deposit commitment for indexer
-        let commit_hex = hex::encode(leaf_commit);
-        msg!(&format!("deposit_commit:{}", commit_hex));
-=======
 #[inline(always)]
 pub fn process_deposit_instruction(
     accounts: &[AccountInfo],
@@ -48,7 +29,6 @@
         from: &user,
         to: &pool,
         lamports: amount,
->>>>>>> 71770260
     }
     .invoke()?;
 
