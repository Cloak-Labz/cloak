--- conflicted
+++ resolved
@@ -4,13 +4,8 @@
 };
 use crate::error::ShieldPoolError;
 use crate::state::{NullifierShard, RootsRing};
-<<<<<<< HEAD
-use pinocchio::{account_info::AccountInfo, pubkey::Pubkey, ProgramResult};
-// use sp1_solana::{verify_proof, GROTH16_VK_5_0_0_BYTES};
-=======
 use pinocchio::{account_info::AccountInfo, msg, pubkey::Pubkey, ProgramResult};
 use sp1_solana::{verify_proof, GROTH16_VK_5_0_0_BYTES};
->>>>>>> 71770260
 
 /// SP1 Withdraw Circuit VKey Hash
 const WITHDRAW_VKEY_HASH: &str =
@@ -19,10 +14,6 @@
 pub fn process_withdraw_instruction(accounts: &[AccountInfo], data: &[u8]) -> ProgramResult {
     msg!(&format!("withdraw_instruction_data:{}", hex::encode(data)));
 
-<<<<<<< HEAD
-pub fn process_withdraw_instruction(accounts: &[AccountInfo], data: &[u8]) -> ProgramResult {
-=======
->>>>>>> 71770260
     // Parse accounts - expecting: [pool, treasury, roots_ring, nullifier_shard, recipients..., system]
     let [pool_info, treasury_info, roots_ring_info, nullifier_shard_info, recipient_account, _system_program_info] =
         accounts
@@ -36,27 +27,6 @@
         // public_nf (32 bytes) + public_amount (8 bytes) + public_fee_bps (2 bytes) +
         // public_outputs_hash (32 bytes) + num_outputs (1 byte) + outputs (variable)
 
-<<<<<<< HEAD
-        let _sp1_proof = data.as_ptr().add(0) as *const [u8; SP1_PROOF_SIZE];
-        let _sp1_public_inputs =
-            data.as_ptr().add(SP1_PROOF_SIZE) as *const [u8; SP1_PUBLIC_INPUTS_SIZE];
-        let public_root = *((data.as_ptr()).add(SP1_PROOF_SIZE + SP1_PUBLIC_INPUTS_SIZE)
-            as *const [u8; HASH_SIZE]);
-        let public_nf = *((data.as_ptr()).add(SP1_PROOF_SIZE + SP1_PUBLIC_INPUTS_SIZE + HASH_SIZE)
-            as *const [u8; HASH_SIZE]);
-        let public_amount = *((data.as_ptr())
-            .add(SP1_PROOF_SIZE + SP1_PUBLIC_INPUTS_SIZE + HASH_SIZE * 2)
-            as *const u64);
-        let public_fee_bps = *((data.as_ptr())
-            .add(SP1_PROOF_SIZE + SP1_PUBLIC_INPUTS_SIZE + HASH_SIZE * 2 + 8)
-            as *const u16);
-        let _public_outputs_hash = *((data.as_ptr())
-            .add(SP1_PROOF_SIZE + SP1_PUBLIC_INPUTS_SIZE + HASH_SIZE * 2 + 8 + 2)
-            as *const [u8; HASH_SIZE]);
-        let num_outputs = *((data.as_ptr())
-            .add(SP1_PROOF_SIZE + SP1_PUBLIC_INPUTS_SIZE + HASH_SIZE * 3 + 8 + 2)
-            as *const u8);
-=======
         // Check minimum data size
         let min_data_size = SP1_PROOF_SIZE + SP1_PUBLIC_INPUTS_SIZE + HASH_SIZE * 3 + 8 + 2 + 1 + PUBKEY_SIZE + 8;
         if data.len() < min_data_size {
@@ -75,22 +45,12 @@
         let public_fee_bps = *((data.as_ptr()).add(data_offset + HASH_SIZE * 2 + 8) as *const u16);
         let _public_outputs_hash = *((data.as_ptr()).add(data_offset + HASH_SIZE * 2 + 8 + 2) as *const [u8; HASH_SIZE]);
         let num_outputs = *((data.as_ptr()).add(data_offset + HASH_SIZE * 3 + 8 + 2) as *const u8);
->>>>>>> 71770260
 
         // For simplicity, assume single output (can be extended later)
         if num_outputs != 1 {
             return Err(ShieldPoolError::InvalidInstructionData.into());
         }
 
-<<<<<<< HEAD
-        let output_offset = SP1_PROOF_SIZE + SP1_PUBLIC_INPUTS_SIZE + HASH_SIZE * 3 + 8 + 2 + 1;
-        let recipient_pubkey = *((data.as_ptr()).add(output_offset) as *const Pubkey);
-        let recipient_amount = *((data.as_ptr()).add(output_offset + PUBKEY_SIZE) as *const u64);
-
-        // 1. Verify SP1 proof (commented out for now)
-        // verify_proof(sp1_proof, sp1_public_inputs, WITHDRAW_VKEY_HASH, GROTH16_VK_5_0_0_BYTES)
-        //     .map_err(|_| ShieldPoolError::ProofInvalid)?;
-=======
         let output_offset = data_offset + HASH_SIZE * 3 + 8 + 2 + 1;
         let recipient_pubkey = *((data.as_ptr()).add(output_offset) as *const Pubkey);
         let recipient_amount = *((data.as_ptr()).add(output_offset + PUBKEY_SIZE) as *const u64);
@@ -103,7 +63,6 @@
             GROTH16_VK_5_0_0_BYTES,
         )
         .map_err(|_| ShieldPoolError::ProofInvalid)?;
->>>>>>> 71770260
 
         // 2. Check root exists in RootsRing
         let roots_ring = RootsRing::from_account_info(roots_ring_info)?;
