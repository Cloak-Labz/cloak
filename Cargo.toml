--- conflicted
+++ resolved
@@ -5,11 +5,8 @@
     "packages/zk-guest-sp1/host",
     "packages/vkey-generator",
     "programs/shield-pool",
-<<<<<<< HEAD
-    "services/indexer-rs",
-=======
+    "services/indexer",
     "services/relay",
->>>>>>> 64d8f03c
     "test_complete_flow_rust",
 ]
 resolver = "2"
